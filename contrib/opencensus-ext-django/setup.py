# Copyright 2019, OpenCensus Authors
#
# Licensed under the Apache License, Version 2.0 (the "License");
# you may not use this file except in compliance with the License.
# You may obtain a copy of the License at
#
#     http://www.apache.org/licenses/LICENSE-2.0
#
# Unless required by applicable law or agreed to in writing, software
# distributed under the License is distributed on an "AS IS" BASIS,
# WITHOUT WARRANTIES OR CONDITIONS OF ANY KIND, either express or implied.
# See the License for the specific language governing permissions and
# limitations under the License.

from setuptools import find_packages
from setuptools import setup
from version import __version__

setup(
    name='opencensus-ext-django',
    version=__version__,  # noqa
    author='OpenCensus Authors',
    author_email='census-developers@googlegroups.com',
    classifiers=[
        'Intended Audience :: Developers',
        'Development Status :: 3 - Alpha',
        'Intended Audience :: Developers',
        'License :: OSI Approved :: Apache Software License',
        'Programming Language :: Python',
        'Programming Language :: Python :: 2',
        'Programming Language :: Python :: 2.7',
        'Programming Language :: Python :: 3',
        'Programming Language :: Python :: 3.4',
        'Programming Language :: Python :: 3.5',
        'Programming Language :: Python :: 3.6',
        'Programming Language :: Python :: 3.7',
    ],
    description='OpenCensus Django Integration',
    include_package_data=True,
    long_description=open('README.rst').read(),
    install_requires=[
        'Django >= 1.11.0, <= 1.11.20',
<<<<<<< HEAD
        'opencensus >= 0.3.0, < 1.0.0',
=======
        'opencensus >= 0.4.dev0, < 1.0.0',
>>>>>>> 6182efd5
    ],
    extras_require={},
    license='Apache-2.0',
    packages=find_packages(exclude=('examples', 'tests',)),
    namespace_packages=[],
    url='https://github.com/census-instrumentation/opencensus-python/tree/master/contrib/opencensus-ext-django',  # noqa: E501
    zip_safe=False,
)<|MERGE_RESOLUTION|>--- conflicted
+++ resolved
@@ -40,11 +40,7 @@
     long_description=open('README.rst').read(),
     install_requires=[
         'Django >= 1.11.0, <= 1.11.20',
-<<<<<<< HEAD
         'opencensus >= 0.3.0, < 1.0.0',
-=======
-        'opencensus >= 0.4.dev0, < 1.0.0',
->>>>>>> 6182efd5
     ],
     extras_require={},
     license='Apache-2.0',
