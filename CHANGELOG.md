--- conflicted
+++ resolved
@@ -2,14 +2,17 @@
 
 ## Unreleased
 
-<<<<<<< HEAD
+## 0.3.2
+Released 2019-03-22
+
+- Release prometheus stats integration package
+- Update exporter and integration package docs
+
 ## 0.3.1
 Released 2019-03-19
 
 - Release 0.1.0 versions of exporter and integration packages
 
-=======
->>>>>>> 6182efd5
 ## 0.3.0
 Released 2019-03-11
 
