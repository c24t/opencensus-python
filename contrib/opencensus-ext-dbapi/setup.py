--- conflicted
+++ resolved
@@ -39,11 +39,7 @@
     include_package_data=True,
     long_description=open('README.rst').read(),
     install_requires=[
-<<<<<<< HEAD
         'opencensus >= 0.3.0, < 1.0.0',
-=======
-        'opencensus >= 0.4.dev0, < 1.0.0',
->>>>>>> 6182efd5
     ],
     extras_require={},
     license='Apache-2.0',
