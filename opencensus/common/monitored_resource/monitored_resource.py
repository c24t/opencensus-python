# Copyright 2018, OpenCensus Authors
#
# Licensed under the Apache License, Version 2.0 (the "License");
# you may not use this file except in compliance with the License.
# You may obtain a copy of the License at
#
#     http://www.apache.org/licenses/LICENSE-2.0
#
# Unless required by applicable law or agreed to in writing, software
# distributed under the License is distributed on an "AS IS" BASIS,
# WITHOUT WARRANTIES OR CONDITIONS OF ANY KIND, either express or implied.
# See the License for the specific language governing permissions and
# limitations under the License.

from opencensus.common import resource
from opencensus.common.monitored_resource import aws_identity_doc_utils
from opencensus.common.monitored_resource import gcp_metadata_config
from opencensus.common.monitored_resource import k8s_utils


# Supported environments (resource types)
_GCE_INSTANCE = "gce_instance"
_K8S_CONTAINER = "k8s_container"
_AWS_EC2_INSTANCE = "aws_ec2_instance"


def is_gce_environment():
    """Whether the environment is a virtual machine on GCE."""
    return gcp_metadata_config.GcpMetadataConfig.is_running_on_gcp()


def is_aws_environment():
    """Whether the environment is a virtual machine instance on EC2."""
    return aws_identity_doc_utils.AwsIdentityDocumentUtils.is_running_on_aws()


def get_instance():
    """Get a resource based on the application environment.

    Returns a `Resource` configured for the current environment, or None if the
    environment is unknown or unsupported.

    :rtype: :class:`opencensus.common.resource.Resource` or None
    :return: A `Resource` configured for the current environment.
    """
<<<<<<< HEAD
    resources = []
    env_resource = resource.get_from_env()
    if env_resource is not None:
        resources.append(env_resource)

    if is_gke_environment():
        resources.append(resource.Resource(
            _GKE_CONTAINER,
            gcp_metadata_config.GcpMetadataConfig().get_gke_metadata()))

=======
    if k8s_utils.is_k8s_environment():
        return resource.Resource(_K8S_CONTAINER, k8s_utils.get_k8s_metadata())
>>>>>>> 16d3ab38
    if is_gce_environment():
        resources.append(resource.Resource(
            _GCE_INSTANCE,
            gcp_metadata_config.GcpMetadataConfig().get_gce_metadata()))
    elif is_aws_environment():
        resources.append(resource.Resource(
            _AWS_EC2_INSTANCE,
            (aws_identity_doc_utils.AwsIdentityDocumentUtils()
             .get_aws_metadata())))

    if not resources:
        return None
    return resource.merge_resources(resources)<|MERGE_RESOLUTION|>--- conflicted
+++ resolved
@@ -43,21 +43,15 @@
     :rtype: :class:`opencensus.common.resource.Resource` or None
     :return: A `Resource` configured for the current environment.
     """
-<<<<<<< HEAD
     resources = []
     env_resource = resource.get_from_env()
     if env_resource is not None:
         resources.append(env_resource)
 
-    if is_gke_environment():
+    if k8s_utils.is_k8s_environment():
         resources.append(resource.Resource(
-            _GKE_CONTAINER,
-            gcp_metadata_config.GcpMetadataConfig().get_gke_metadata()))
+            _K8S_CONTAINER, k8s_utils.get_k8s_metadata()))
 
-=======
-    if k8s_utils.is_k8s_environment():
-        return resource.Resource(_K8S_CONTAINER, k8s_utils.get_k8s_metadata())
->>>>>>> 16d3ab38
     if is_gce_environment():
         resources.append(resource.Resource(
             _GCE_INSTANCE,
